--- conflicted
+++ resolved
@@ -13,36 +13,8 @@
 .env
 .venv
 .venv*
-
-<<<<<<< HEAD
-# Spyder project settings
-.spyderproject
-.spyproject
-
-# Rope project settings
-.ropeproject
-
-# mkdocs documentation
-/site
-
-# mypy
-.mypy_cache/
-.dmypy.json
-dmypy.json
-
-# Pyre type checker
-.pyre/
-
-.DS_Store
-program/code/
-_proc/
-.metaflow
-mlruns/
-mlartifacts/
-**/metaflow/workspace/
-=======
 *.pem
 .idx/aws.nix
+
 penguins.db
 sample.json
->>>>>>> 91f21903
